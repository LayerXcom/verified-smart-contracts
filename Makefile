specs_dir:=specs

bihu_collectToken_file:=collectToken-spec.k \

bihu_forwardToHotWallet_files:=forwardToHotWallet-success-1-spec.k \
                               forwardToHotWallet-success-2-spec.k \
                               forwardToHotWallet-failure-1-spec.k \
                               forwardToHotWallet-failure-2-spec.k \
                               forwardToHotWallet-failure-3-spec.k \
                               forwardToHotWallet-failure-4-spec.k

erc20_files:=totalSupply-spec.k \
             balanceOf-spec.k \
             allowance-spec.k \
             approve-spec.k \
             transfer-success-1-spec.k \
             transfer-success-2-spec.k \
             transfer-failure-1-spec.k \
             transfer-failure-2-spec.k \
             transferFrom-success-1-spec.k \
             transferFrom-success-2-spec.k \
             transferFrom-failure-1-spec.k \
             transferFrom-failure-2-spec.k

hobby_erc20_files:=totalSupply-spec.k \
                   balanceOf-spec.k \
                   allowance-spec.k \
                   approve-success-spec.k \
                   approve-failure-spec.k \
                   transfer-success-1-spec.k \
                   transfer-success-2-spec.k \
                   transfer-failure-1-spec.k \
                   transfer-failure-2-spec.k \
                   transferFrom-success-1-spec.k \
                   transferFrom-success-2-spec.k \
                   transferFrom-failure-1-spec.k \
                   transferFrom-failure-2-spec.k

<<<<<<< HEAD
ds_token_erc20_files:=totalSupply-spec.k \
                   balanceOf-spec.k \
                   allowance-spec.k \
                   approve-success-spec.k \
                   approve-failure-spec.k \
                   transfer-success-1-spec.k \
                   transfer-success-2-spec.k \
                   transfer-failure-1-a-spec.k \
                   transfer-failure-2-a-spec.k \
                   transfer-failure-1-b-spec.k \
                   transfer-failure-2-b-spec.k \
                   transfer-failure-1-c-spec.k \
                   transferFrom-success-1-spec.k \
                   transferFrom-success-2-spec.k \
                   transferFrom-failure-1-a-spec.k \
                   transferFrom-failure-2-a-spec.k \
                   transferFrom-failure-1-b-spec.k \
                   transferFrom-failure-2-b-spec.k \
                   transferFrom-failure-1-c-spec.k \
                   transferFrom-failure-2-c-spec.k \
                   transferFrom-failure-1-d-spec.k

proof_tests:= bihu vyper-erc20 zeppelin-erc20 hkg-erc20 hobby-erc20 sum-to-n ds-token-erc20
=======
proof_tests:= bihu vyper-erc20 zeppelin-erc20 hkg-erc20 hobby-erc20 sum-to-n
>>>>>>> 39faf106

split-proof-tests: $(proof_tests)

bihu: $(patsubst %, $(specs_dir)/bihu/%, $(bihu_collectToken_file)) $(patsubst %, $(specs_dir)/bihu/%, $(bihu_forwardToHotWallet_files)) $(specs_dir)/lemmas.k

vyper-erc20: $(patsubst %, $(specs_dir)/vyper-erc20/%, $(erc20_files)) $(specs_dir)/lemmas.k

zeppelin-erc20: $(patsubst %, $(specs_dir)/zeppelin-erc20/%, $(erc20_files)) $(specs_dir)/lemmas.k

hkg-erc20: $(patsubst %, $(specs_dir)/hkg-erc20/%, $(erc20_files)) $(specs_dir)/lemmas.k

hobby-erc20: $(patsubst %, $(specs_dir)/hobby-erc20/%, $(hobby_erc20_files)) $(specs_dir)/lemmas.k

sum-to-n: $(specs_dir)/examples/sum-to-n-spec.k $(specs_dir)/lemmas.k

ds-token-erc20: $(patsubst %, $(specs_dir)/ds-token-erc20/%, $(ds_token_erc20_files)) $(specs_dir)/lemmas.k


# Definition Files
# ----------------

# Lemmas
$(specs_dir)/lemmas.k: resources/lemmas.md
	@echo >&2 "== tangle: $@"
	mkdir -p $(dir $@)
	pandoc --from markdown --to "$(TANGLER)" --metadata=code:".k" $< > $@

# Spec Files
# ----------

# Bihu
$(specs_dir)/bihu/collectToken-spec.k: bihu/module-tmpl.k bihu/spec-tmpl.k bihu/collectToken-spec.ini
	@echo >&2 "==  gen-spec: $@"
	mkdir -p $(dir $@)
	python3 scripts/gen-spec.py $^ collectToken collectToken loop ds-math-mul > $@
	cp bihu/abstract-semantics.k $(dir $@)
	cp bihu/verification.k $(dir $@)

$(specs_dir)/bihu/forwardToHotWallet%-spec.k: bihu/module-tmpl.k bihu/spec-tmpl.k bihu/forwardToHotWallet-spec.ini
	@echo >&2 "==  gen-spec: $@"
	mkdir -p $(dir $@)
	python3 scripts/gen-spec.py $^ $(addsuffix $*, forwardToHotWallet) $(addsuffix $*, forwardToHotWallet) > $@
	cp bihu/abstract-semantics.k $(dir $@)
	cp bihu/verification.k $(dir $@)

# ERC20
$(specs_dir)/vyper-erc20/%-spec.k: erc20/module-tmpl.k erc20/spec-tmpl.k erc20/vyper/vyper-erc20-spec.ini
	@echo >&2 "==  gen-spec: $@"
	mkdir -p $(dir $@)
	python3 scripts/gen-spec.py $^ $* $* > $@
	cp erc20/abstract-semantics.k $(dir $@)
	cp erc20/verification.k $(dir $@)

$(specs_dir)/zeppelin-erc20/%-spec.k: erc20/module-tmpl.k erc20/spec-tmpl.k erc20/zeppelin/zeppelin-erc20-spec.ini
	@echo >&2 "==  gen-spec: $@"
	mkdir -p $(dir $@)
	python3 scripts/gen-spec.py $^ $* $* > $@
	cp erc20/abstract-semantics.k $(dir $@)
	cp erc20/verification.k $(dir $@)

$(specs_dir)/hkg-erc20/%-spec.k: erc20/module-tmpl.k erc20/spec-tmpl.k erc20/hkg/hkg-erc20-spec.ini
	@echo >&2 "==  gen-spec: $@"
	mkdir -p $(dir $@)
	python3 scripts/gen-spec.py $^ $* $* > $@
	cp erc20/abstract-semantics.k $(dir $@)
	cp erc20/verification.k $(dir $@)

$(specs_dir)/hobby-erc20/%-spec.k: erc20/module-tmpl.k erc20/spec-tmpl.k erc20/hobby/hobby-erc20-spec.ini
	@echo >&2 "==  gen-spec: $@"
	mkdir -p $(dir $@)
	python3 scripts/gen-spec.py $^ $* $* > $@
	cp erc20/abstract-semantics.k $(dir $@)
	cp erc20/verification.k $(dir $@)

$(specs_dir)/ds-token-erc20/%-spec.k: erc20/module-tmpl.k erc20/spec-tmpl.k erc20/ds-token/ds-token-erc20-spec.ini
	@echo >&2 "==  gen-spec: $@"
	mkdir -p $(dir $@)
	python3 scripts/gen-spec.py $^ $* $* > $@
	cp erc20/abstract-semantics.k $(dir $@)
	cp erc20/verification.k $(dir $@)

# Sum to N
$(specs_dir)/examples/sum-to-n-spec.k: examples/sum-to-n/sum-to-n.md
	@echo "==  tangle: $@"
	mkdir -p $(dir $@)
	pandoc --from markdown --to "$(TANGLER)" --metadata="code:.sum-to-n" $< > $@<|MERGE_RESOLUTION|>--- conflicted
+++ resolved
@@ -36,7 +36,6 @@
                    transferFrom-failure-1-spec.k \
                    transferFrom-failure-2-spec.k
 
-<<<<<<< HEAD
 ds_token_erc20_files:=totalSupply-spec.k \
                    balanceOf-spec.k \
                    allowance-spec.k \
@@ -60,9 +59,7 @@
                    transferFrom-failure-1-d-spec.k
 
 proof_tests:= bihu vyper-erc20 zeppelin-erc20 hkg-erc20 hobby-erc20 sum-to-n ds-token-erc20
-=======
-proof_tests:= bihu vyper-erc20 zeppelin-erc20 hkg-erc20 hobby-erc20 sum-to-n
->>>>>>> 39faf106
+
 
 split-proof-tests: $(proof_tests)
 
