--- conflicted
+++ resolved
@@ -376,7 +376,6 @@
     andBool VALIDATOR_DEPOSIT *Int CUR_EPOCH_SCALE_FACTOR               >Int maxSInt256
     andBool #range(maxSInt256 <  chop(VALIDATOR_DEPOSIT *Int CUR_EPOCH_SCALE_FACTOR)            <= maxUInt256)
 
-<<<<<<< HEAD
 [esf]
 comment:
 k: (#execute => #halt) ~> _
@@ -384,38 +383,19 @@
 statusCode: _ => EVMC_SUCCESS
 callStack: _
 callData: #abiCallData("esf", .TypedArgs)
-=======
-[insta_finalize]
-comment:
-k: (#execute => #halt) ~> _
-statusCode: _ => EVMC_SUCCESS
-output: _ => _
-callStack: _
-callData: #abiCallData("insta_finalize", .TypedArgs)
->>>>>>> ac47592f
 callValue: 0
 wordStack: .WordStack => _
 localMem: .Map => _
 pc: 0 => _
-<<<<<<< HEAD
 gas: 100000 => _
 memoryUsed: 0 => _
 callDepth: CD
 log: _
-=======
-gas: 1000000 => _
-memoryUsed: 0 => _
-callDepth: CD
-log: _:List ( .List
-            => ListItem(#abiEventLog(CASPER_ACCT_ID, "Epoch", #indexed(#int128(EPOCH -Int 1)), #indexed(#bytes32(EPOCH_HASH)), #bool(1), #bool(1)))
-            )
->>>>>>> ac47592f
 refund: _
 coinbase: _
 activeAccounts: _
 casperBalance: _
 storage:
-<<<<<<< HEAD
     // self.current_epoch : int128
     (#hashedLocation({COMPILER}, {CURRENT_EPOCH}, .IntList) |-> CURRENT_EPOCH)
     // self.last_finalized_epoch : int128
@@ -433,8 +413,28 @@
 attribute:
 ensures:
 
-
-=======
+[insta_finalize]
+comment:
+k: (#execute => #halt) ~> _
+statusCode: _ => EVMC_SUCCESS
+output: _ => _
+callStack: _
+callData: #abiCallData("insta_finalize", .TypedArgs)
+callValue: 0
+wordStack: .WordStack => _
+localMem: .Map => _
+pc: 0 => _
+gas: 1000000 => _
+memoryUsed: 0 => _
+callDepth: CD
+log: _:List ( .List
+            => ListItem(#abiEventLog(CASPER_ACCT_ID, "Epoch", #indexed(#int128(EPOCH -Int 1)), #indexed(#bytes32(EPOCH_HASH)), #bool(1), #bool(1)))
+            )
+refund: _
+coinbase: _
+activeAccounts: _
+casperBalance: _
+storage:
     // epoch = self.current_epoch : int128
     (#hashedLocation({COMPILER}, {CURRENT_EPOCH}, .IntList) |-> EPOCH)
     // self.main_hash_justified
@@ -456,13 +456,11 @@
     andBool #range(0 <= CD < 1024)
     andBool #rangeSInt(128, EPOCH)
     andBool #rangeSInt(128, EPOCH -Int 1)
-    andBool EPOCH        >Int 0
-    andBool EPOCH -Int 1 >Int 0
+    andBool EPOCH >Int 1 
     andBool #rangeUInt(256, EPOCH_HASH)
 attribute:
 ensures:
 
->>>>>>> ac47592f
 [proc_reward]
 comment: 
 k: (#execute => #halt) ~> _
